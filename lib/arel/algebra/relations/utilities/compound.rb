module Arel
  class Compound
    include Relation

    attr_reader :relation, :engine

    def initialize relation
      @relation    = relation
      @engine      = relation.engine
      @attributes  = nil
      @wheres      = nil
      @groupings   = nil
      @orders      = nil
      @havings     = nil
      @projections = nil
    end

    def join?;           @relation.join?           end
    def name;            @relation.name            end
    def table_alias;     @relation.table_alias     end
    def skipped;         @relation.skipped         end
    def taken;           @relation.taken           end
    def joins env;       @relation.joins env       end
    def column_for attr; @relation.column_for attr end
    def externalizable?; @relation.externalizable? end

    def sources
      @relation.sources
    end

    def table
      @relation.table
    end

    def table_sql(formatter = Sql::TableReference.new(self))
      @relation.table_sql formatter
    end

    [:wheres, :groupings, :orders, :havings, :projections].each do |operation_name|
      class_eval <<-OPERATION, __FILE__, __LINE__
        def #{operation_name}
          @#{operation_name} ||= relation.#{operation_name}.collect { |o| o.bind(self) }
        end
      OPERATION
    end

    def attributes
      @attributes ||= relation.attributes.bind(self)
    end

<<<<<<< HEAD
    def hash
      @hash ||= :relation.hash
    end

    def eql?(other)
      self == other
    end

    def engine
      requires = self.class.requires
      engine   = relation.engine

      # Temporary check of whether or not the engine supports where.
      if requires && engine.respond_to?(:supports) && !engine.supports(requires)
        Memory::Engine.new
      else
        engine
      end
    end

  private

    def arguments_from_block(relation)
      block_given?? [yield(relation)] : []
=======
    def unoperated_rows
      relation.call.collect { |row| row.bind(self) }
>>>>>>> b809bc3c
    end
  end
end<|MERGE_RESOLUTION|>--- conflicted
+++ resolved
@@ -48,35 +48,8 @@
       @attributes ||= relation.attributes.bind(self)
     end
 
-<<<<<<< HEAD
-    def hash
-      @hash ||= :relation.hash
-    end
-
-    def eql?(other)
-      self == other
-    end
-
-    def engine
-      requires = self.class.requires
-      engine   = relation.engine
-
-      # Temporary check of whether or not the engine supports where.
-      if requires && engine.respond_to?(:supports) && !engine.supports(requires)
-        Memory::Engine.new
-      else
-        engine
-      end
-    end
-
-  private
-
-    def arguments_from_block(relation)
-      block_given?? [yield(relation)] : []
-=======
     def unoperated_rows
       relation.call.collect { |row| row.bind(self) }
->>>>>>> b809bc3c
     end
   end
 end