module Arel
  module SqlCompiler
    class GenericCompiler
      attr_reader :relation, :engine

      def initialize(relation)
        @relation = relation
        @engine = relation.engine
      end

      def christener
        relation.christener
      end

      def select_sql
        projections = @relation.projections
        if Count === projections.first && projections.size == 1 &&
          (relation.taken.present? || relation.wheres.present?) && relation.joins(self).blank?
          subquery = [
            "SELECT 1 FROM #{relation.from_clauses}", build_clauses
          ].join ' '
          query = "SELECT COUNT(*) AS count_id FROM (#{subquery}) AS subquery"
        else
          query = [
            "SELECT     #{relation.select_clauses.join(', ')}",
            "FROM       #{relation.from_clauses}",
            build_clauses
          ].compact.join ' '
        end
        query
      end

      def build_clauses
        joins   = relation.joins(self)
        wheres  = relation.where_clauses
        groups  = relation.group_clauses
        havings = relation.having_clauses
        orders  = relation.order_clauses

        clauses = [ "",
          joins,
          ("WHERE     #{wheres.join(' AND ')}" unless wheres.empty?),
          ("GROUP BY  #{groups.join(', ')}" unless groups.empty?),
          ("HAVING    #{havings.join(' AND ')}" unless havings.empty?),
          ("ORDER BY  #{orders.join(', ')}" unless orders.empty?)
        ].compact.join ' '

        offset = relation.skipped
        limit = relation.taken
        @engine.connection.add_limit_offset!(clauses, :limit => limit,
                                  :offset => offset) if offset || limit

        clauses << " #{locked}" unless locked.blank?
        clauses unless clauses.blank?
      end

      def delete_sql
        build_query \
          "DELETE",
          "FROM #{relation.table_sql}",
          ("WHERE #{relation.wheres.collect { |x| x.to_sql }.join(' AND ')}" unless relation.wheres.blank? ),
          (add_limit_on_delete(relation.taken)                        unless relation.taken.blank?  )
      end

      def add_limit_on_delete(taken)
        "LIMIT #{taken}"
      end

      def insert_sql(include_returning = true)
        insertion_attributes_values_sql = if relation.record.is_a?(Value)
          relation.record.value
        else
          attributes = relation.record.keys.sort_by do |attribute|
            attribute.name.to_s
          end

          first = attributes.collect do |key|
            @engine.connection.quote_column_name(key.name)
          end.join(', ')

          second = attributes.collect do |key|
            key.format(relation.record[key])
          end.join(', ')

          build_query "(#{first})", "VALUES (#{second})"
        end

        build_query \
          "INSERT",
          "INTO #{relation.table_sql}",
          insertion_attributes_values_sql,
          ("RETURNING #{engine.connection.quote_column_name(primary_key)}" if include_returning && relation.compiler.supports_insert_with_returning?)
      end

      def supports_insert_with_returning?
        false
      end

      def update_sql
        build_query \
          "UPDATE #{relation.table_sql} SET",
          assignment_sql,
          build_update_conditions_sql
      end

<<<<<<< HEAD
    protected
      def method_missing(method, *args)
        if block_given?
          relation.send(method, *args)  { |*block_args| yield(*block_args) }
        else
          relation.send(method, *args)
        end
=======
      protected

      def locked
        relation.locked
>>>>>>> b809bc3c
      end

      def build_query(*parts)
        parts.compact.join(" ")
      end

      def assignment_sql
        if relation.assignments.respond_to?(:collect)
          attributes = relation.assignments.keys.sort_by do |attribute|
            attribute.name.to_s
          end

          attributes.map do |attribute|
            value = relation.assignments[attribute]
            "#{@engine.connection.quote_column_name(attribute.name)} = #{attribute.format(value)}"
          end.join(", ")
        else
          relation.assignments.value
        end
      end

      def build_update_conditions_sql
        conditions = ""
        conditions << " WHERE #{relation.wheres.map { |x| x.to_sql }.join(' AND ')}" unless relation.wheres.blank?
        conditions << " ORDER BY #{relation.order_clauses.join(', ')}" unless relation.orders.blank?

        taken = relation.taken
        unless taken.blank?
          conditions = limited_update_conditions(conditions, taken)
        end

        conditions
      end

      def limited_update_conditions(conditions, taken)
        conditions << " LIMIT #{taken}"
        quoted_primary_key = @engine.connection.quote_column_name(relation.primary_key)
        "WHERE #{quoted_primary_key} IN (SELECT #{quoted_primary_key} FROM #{@engine.connection.quote_table_name relation.table.name} #{conditions})"
      end

    end

  end
end<|MERGE_RESOLUTION|>--- conflicted
+++ resolved
@@ -103,20 +103,10 @@
           build_update_conditions_sql
       end
 
-<<<<<<< HEAD
-    protected
-      def method_missing(method, *args)
-        if block_given?
-          relation.send(method, *args)  { |*block_args| yield(*block_args) }
-        else
-          relation.send(method, *args)
-        end
-=======
       protected
 
       def locked
         relation.locked
->>>>>>> b809bc3c
       end
 
       def build_query(*parts)
