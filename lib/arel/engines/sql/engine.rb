module Arel
  module Sql
    class Engine
      def initialize(ar = nil)
        @ar = ar
      end

      def connection
        @ar && @ar.connection
      end

      def adapter_name
        @adapter_name ||= case (name = connection.adapter_name)
        # map OracleEnanced adapter to Oracle
        when /Oracle/
          'Oracle'
        else
          name
        end
      end

<<<<<<< HEAD
      def method_missing(method, *args)
        if block_given?
          @ar.connection.send(method, *args)  { |*block_args| yield(*block_args) }
        else
          @ar.connection.send(method, *args)
        end
      end

      module CRUD
        def create(relation)
          primary_key_value = if relation.primary_key.blank?
            nil
          elsif relation.record.is_a?(Hash)
            attribute = relation.record.detect { |attr, _| attr.name.to_s == relation.primary_key.to_s }
            attribute && attribute.last.value
          end

          connection.insert(relation.to_sql(false), nil, relation.primary_key, primary_key_value)
=======
      def create(relation)
        primary_key_value = if relation.primary_key.blank?
          nil
        elsif relation.record.is_a?(Hash)
          attribute = relation.record.detect { |attr, _| attr.name.to_s == relation.primary_key.to_s }
          attribute && attribute.last.value
>>>>>>> b809bc3c
        end

        connection.insert(relation.to_sql(false), nil, relation.primary_key, primary_key_value)
      end

      def read(relation)
        rows = connection.select_rows(relation.to_sql)
        Array.new(rows, relation.attributes)
      end

      def update(relation)
        connection.update(relation.to_sql)
      end

      def delete(relation)
        connection.delete(relation.to_sql)
      end
    end
  end
end<|MERGE_RESOLUTION|>--- conflicted
+++ resolved
@@ -19,33 +19,12 @@
         end
       end
 
-<<<<<<< HEAD
-      def method_missing(method, *args)
-        if block_given?
-          @ar.connection.send(method, *args)  { |*block_args| yield(*block_args) }
-        else
-          @ar.connection.send(method, *args)
-        end
-      end
-
-      module CRUD
-        def create(relation)
-          primary_key_value = if relation.primary_key.blank?
-            nil
-          elsif relation.record.is_a?(Hash)
-            attribute = relation.record.detect { |attr, _| attr.name.to_s == relation.primary_key.to_s }
-            attribute && attribute.last.value
-          end
-
-          connection.insert(relation.to_sql(false), nil, relation.primary_key, primary_key_value)
-=======
       def create(relation)
         primary_key_value = if relation.primary_key.blank?
           nil
         elsif relation.record.is_a?(Hash)
           attribute = relation.record.detect { |attr, _| attr.name.to_s == relation.primary_key.to_s }
           attribute && attribute.last.value
->>>>>>> b809bc3c
         end
 
         connection.insert(relation.to_sql(false), nil, relation.primary_key, primary_key_value)
